#!/bin/bash

# exit when any command fails
set -e

bar () {
    # prints a bar equal to the current terminal width
    printf '=%.0s' $(seq 1 "$(tput cols)") && printf "\n"
}

# colors
RED='\033[0;31m'
LIGHTRED='\033[1;31m'
GREEN='\033[0;32m'
LIGHTGREEN='\033[1;32m'
CYAN='\033[0;36m'
NC='\033[0m' # No Color

VRC_DIR=~/Documents/VRC-2021-Phase-II

# see if sudo is installed
# mainly for testing with Docker, that doesn't have sudo
s=""
if [ -n "$(which sudo)" ]; then
    s="sudo"
fi

# check to make sure code has already been cloned
if [[ ! -d  $VRC_DIR ]]; then
    echo "VRC repository has not been cloned to $VRC_DIR"
    echo "Do this with '$s apt update && $s apt install -y git && git clone https://github.com/bellflight/VRC-2021-Phase-II $VRC_DIR'"
    exit 1
fi

echo -e "${RED}"
echo "██████████████████████████████████████████████████████████████████████████"
echo -e "█████████████████████████████████████████████████████████████████████${NC}TM${RED}███"
echo "███████▌              ▀████            ████     ██████████     ███████████"
echo "█████████▄▄▄  ▄▄▄▄     ▐███    ▄▄▄▄▄▄▄▄████     ██████████     ███████████"
echo "██████████▀   █████    ████    ▀▀▀▀▀▀▀▀████     ██████████     ███████████"
echo "██████████            ▀████            ████     ██████████     ███████████"
echo "██████████    ▄▄▄▄▄     ███    ████████████     ██████████     ███████████"
echo "██████████    ████▀     ███    ▀▀▀▀▀▀▀▀████     ▀▀▀▀▀▀▀███     ▀▀▀▀▀▀▀▀███"
echo "██████████             ▄███            ████            ███             ███"
echo "██████████▄▄▄▄▄▄▄▄▄▄▄██████▄▄▄▄▄▄▄▄▄▄▄▄████▄▄▄▄▄▄▄▄▄▄▄▄███▄▄▄▄▄▄▄▄▄▄▄▄▄███"
echo "██████████████████████████████████████████████████████████████████████████"
echo "                                                                          "
echo "██████████████████████████████▄▄          ▄▄██████████████████████████████"
echo "██████████████████████████████████▄    ▄██████████████████████████████████"
echo "████████████████████████████████████  ████████████████████████████████████"
echo "███▀▀▀▀▀██████████████████████████▀    ▀██████████████████████████▀▀▀▀▀███"
echo "████▄▄          ▀▀▀▀█████████████        █████████████▀▀▀▀          ▄▄████"
echo "████████▄▄▄                ▀▀▀▀▀██████████▀▀▀▀▀                ▄▄▄████████"
echo "█████████████▄▄                   ▀████▀                   ▄▄█████████████"
echo "█████████████████▄                  ██                  ▄█████████████████"
echo "██████████████████████████████▀     ██     ▀██████████████████████████████"
echo "███████████████████████▀▀           ██           ▀▀███████████████████████"
echo "████████████████▀▀▀                 ██                 ▀▀▀████████████████"
echo "█████████▀▀                       ▄████▄                       ▀▀█████████"
echo "████▀▀                         ▄███▀  ▀███▄                         ▀▀████"
echo " ████▄▄▄▄▄▄▄▄▄▄▄▄▄▄▄▄▄▄▄▄▄▄▄█████▀      ▀█████▄▄▄▄▄▄▄▄▄▄▄▄▄▄▄▄▄▄▄▄▄▄▄████ "
echo " ▀███████████████████████████████▄      ▄███████████████████████████████▀ "
echo "  ▀████████████████████████████████    ████████████████████████████████▀  "
echo "    ██████████████████████████████▀    ▀██████████████████████████████    "
echo "     ▀████████████████████████████▄    ▄████████████████████████████▀     "
echo "       ▀███████████████████████████    ███████████████████████████▀       "
echo "         ▀█████████████████████████    █████████████████████████▀         "
echo "           ▀███████████████████████    ███████████████████████▀           "
echo "             ▀█████████████████████    █████████████████████▀             "
echo "               ▀███████████████████    ███████████████████▀               "
echo "                 ▀█████████████████    █████████████████▀                 "
echo "                    ▀██████████████    ██████████████▀                    "
echo "                      ▀████████████    ████████████▀                      "
echo "                        ▀██████████    ██████████▀                        "
echo "                           ▀███████    ███████▀                           "
echo "                             ▀▀████    ████▀▀                             "
echo "                                ▀███  ███▀                                "
echo "                                  ▀█▄▄█▀                                  "
echo -e "${NC}"
bar


echo -e "${CYAN}Updating package index${NC}"
bar
$s apt update
bar


echo -e "${CYAN}Updating system packages${NC}"
bar
export DEBIAN_FRONTEND=noninteractive
# upgrade existing packages
$s DEBIAN_FRONTEND=noninteractive apt upgrade -y
bar


echo -e "${CYAN}Installing prerequisites${NC}"
bar
# install some useful prereqs
$s apt install -y git apt-transport-https ca-certificates apt-utils software-properties-common gnupg lsb-release unzip curl htop nano python3 python3-wheel python3-pip
$s -H python3 -m pip install -U jetson-stats
cd $VRC_DIR
# cache the git credentials (mainly during development)
git config --global credential.helper cache
# update repo
git pull
# switch to main branch
git checkout main
bar


echo -e "${CYAN}Installing Docker${NC}"
bar
<<<<<<< HEAD
# Add deadsnakes PPA to sources
echo | $s add-apt-repository ppa:deadsnakes/ppa
# Install Python 3.8
$s apt install -y python3.8 python3.8-dev python3.8-venv python3-pip python3-dev

# add Python 3.8 as a python3 alternative
# $s update-alternatives --install /usr/bin/python python /usr/bin/python3.8 1
# set it as the default
# $s update-alternatives --set python /usr/bin/python3.8

# upgrade system pip
python3 -m pip install pip --upgrade
# upgrade python3.8 pip
python3.8 -m pip install pip --upgrade
bar


echo -e "${CYAN}Creating Python virtual environment${NC}"
bar
cd $VENV_DIR
# this doesn't overwrite it if it already exists
python3.8 -m venv $VENV_DIR --prompt "VRC" --upgrade
bar


# echo -e "${CYAN}Installing Docker${NC}"
# bar
# curl -fsSL https://get.docker.com -o get-docker.sh
# sh get-docker.sh
# bar


echo -e "${CYAN}Installing mavp2p${NC}"
bar
cd ~
wget https://github.com/aler9/mavp2p/releases/download/v0.6.5/mavp2p_v0.6.5_linux_arm7.tar.gz
tar -xvzf mavp2p_v0.6.5_linux_arm7.tar.gz
rm mavp2p_v0.6.5_linux_arm7.tar.gz
$s mv mavp2p /usr/bin/mavp2p

# start service
# TODO create a service file
cd $MAVLINK_DIR
$s systemctl enable mavp2p.service
$s systemctl start mavp2p.service

# Update the mavlink dialect in the venv
# TODO update for new FCC and mavsdk
# Make sure you're NOT in the virtual environment
# deactivate || true
# mkdir $VENV_DIR/lib/python3.8/site-packages/pymavlink/dialects/v20/ -p
# cp $VRC_DIR/vmc-core/mavlink/bell.py $VENV_DIR/lib/python3.8/site-packages/pymavlink/dialects/v20/
# grep -qxF 'export MAVLINK20=1' $VENV_DIR/bin/activate || echo 'export MAVLINK20=1' >> $VENV_DIR/bin/activate
# grep -qxF 'export MAVLINK_DIALECT=bell' $VENV_DIR/bin/activate || echo 'export MAVLINK_DIALECT=bell' >> $VENV_DIR/bin/activate
# done
bar


echo -e "${CYAN}Installing librealsense${NC}"
bar

# old method of downloading prebuilt binaries from VRC github
# cd $VRC_DIR/utilities/
# wget https://github.com/bellflight/vrc/releases/download/0.0.2/librealsense_files.zip
# unzip librealsense_files.zip
# $s rm librealsense_files.zip
# cp -a $VRC_DIR/utilities/librealsense_files/. $VENV_DIR/lib/

# install librealsense dependencies
$s apt install -y libssl-dev libusb-1.0-0-dev pkg-config build-essential cmake cmake-curses-gui libgtk-3-dev libglfw3-dev libgl1-mesa-dev libglu1-mesa-dev python3-dev
=======
>>>>>>> 68734dc1

# remove old docker installation
$s apt remove -y docker || true
$s apt remove -y docker-engine|| true
$s apt remove -y docker.io || true
$s apt remove -y containerd || true
$s apt remove -y runc || true

# add docker GPG key
curl -fsSL https://download.docker.com/linux/ubuntu/gpg | $s gpg --batch --yes --dearmor -o /usr/share/keyrings/docker-archive-keyring.gpg
# add docker repository
echo \
  "deb [arch=arm64 signed-by=/usr/share/keyrings/docker-archive-keyring.gpg] https://download.docker.com/linux/ubuntu \
  $(lsb_release -cs) stable" | $s tee /etc/apt/sources.list.d/docker.list > /dev/null

# install docker
$s apt update
$s apt install -y docker-ce:arm64 docker-ce-cli:arm64 containerd.io:arm64 docker-compose:arm64

# set up group rights for docker
# had issues with the script suddenly exiting
# set +e
# $s groupadd docker
# $s usermod -aG docker "$USER"
# newgrp docker 
# set -e

cd $VRC_DIR
$s docker-compose build
bar


echo -e "${CYAN}Cleaning up${NC}"
bar
$s apt autoremove -y
bar


echo  -e "${GREEN}VRC Phase 2 finished setting up!${NC}"
echo  -e "${GREEN}Please reboot your VMC now.${NC}"
bar<|MERGE_RESOLUTION|>--- conflicted
+++ resolved
@@ -111,79 +111,6 @@
 
 echo -e "${CYAN}Installing Docker${NC}"
 bar
-<<<<<<< HEAD
-# Add deadsnakes PPA to sources
-echo | $s add-apt-repository ppa:deadsnakes/ppa
-# Install Python 3.8
-$s apt install -y python3.8 python3.8-dev python3.8-venv python3-pip python3-dev
-
-# add Python 3.8 as a python3 alternative
-# $s update-alternatives --install /usr/bin/python python /usr/bin/python3.8 1
-# set it as the default
-# $s update-alternatives --set python /usr/bin/python3.8
-
-# upgrade system pip
-python3 -m pip install pip --upgrade
-# upgrade python3.8 pip
-python3.8 -m pip install pip --upgrade
-bar
-
-
-echo -e "${CYAN}Creating Python virtual environment${NC}"
-bar
-cd $VENV_DIR
-# this doesn't overwrite it if it already exists
-python3.8 -m venv $VENV_DIR --prompt "VRC" --upgrade
-bar
-
-
-# echo -e "${CYAN}Installing Docker${NC}"
-# bar
-# curl -fsSL https://get.docker.com -o get-docker.sh
-# sh get-docker.sh
-# bar
-
-
-echo -e "${CYAN}Installing mavp2p${NC}"
-bar
-cd ~
-wget https://github.com/aler9/mavp2p/releases/download/v0.6.5/mavp2p_v0.6.5_linux_arm7.tar.gz
-tar -xvzf mavp2p_v0.6.5_linux_arm7.tar.gz
-rm mavp2p_v0.6.5_linux_arm7.tar.gz
-$s mv mavp2p /usr/bin/mavp2p
-
-# start service
-# TODO create a service file
-cd $MAVLINK_DIR
-$s systemctl enable mavp2p.service
-$s systemctl start mavp2p.service
-
-# Update the mavlink dialect in the venv
-# TODO update for new FCC and mavsdk
-# Make sure you're NOT in the virtual environment
-# deactivate || true
-# mkdir $VENV_DIR/lib/python3.8/site-packages/pymavlink/dialects/v20/ -p
-# cp $VRC_DIR/vmc-core/mavlink/bell.py $VENV_DIR/lib/python3.8/site-packages/pymavlink/dialects/v20/
-# grep -qxF 'export MAVLINK20=1' $VENV_DIR/bin/activate || echo 'export MAVLINK20=1' >> $VENV_DIR/bin/activate
-# grep -qxF 'export MAVLINK_DIALECT=bell' $VENV_DIR/bin/activate || echo 'export MAVLINK_DIALECT=bell' >> $VENV_DIR/bin/activate
-# done
-bar
-
-
-echo -e "${CYAN}Installing librealsense${NC}"
-bar
-
-# old method of downloading prebuilt binaries from VRC github
-# cd $VRC_DIR/utilities/
-# wget https://github.com/bellflight/vrc/releases/download/0.0.2/librealsense_files.zip
-# unzip librealsense_files.zip
-# $s rm librealsense_files.zip
-# cp -a $VRC_DIR/utilities/librealsense_files/. $VENV_DIR/lib/
-
-# install librealsense dependencies
-$s apt install -y libssl-dev libusb-1.0-0-dev pkg-config build-essential cmake cmake-curses-gui libgtk-3-dev libglfw3-dev libgl1-mesa-dev libglu1-mesa-dev python3-dev
-=======
->>>>>>> 68734dc1
 
 # remove old docker installation
 $s apt remove -y docker || true
