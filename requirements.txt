--- conflicted
+++ resolved
@@ -1,11 +1,7 @@
 opencv-python 
 pupil-apriltags
-<<<<<<< HEAD
 pyserial
-=======
-
 loguru
 mavsdk
 pymavlink
->>>>>>> c85e995a
 paho-mqtt